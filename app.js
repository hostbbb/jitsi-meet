--- conflicted
+++ resolved
@@ -570,15 +570,13 @@
     // TODO: do we check activecall == null?
     activecall = sess;
 
-<<<<<<< HEAD
     startRtpStatsCollector();
-=======
+
     // Bind data channel listener in case we're a regular participant
     if (config.openSctp)
     {
         bindDataChannelListener(sess.peerconnection);
     }
->>>>>>> 8d6e8d36
 
     // TODO: check affiliation and/or role
     console.log('emuc data for', sess.peerjid, connection.emuc.members[sess.peerjid]);
@@ -590,15 +588,13 @@
 
 $(document).bind('conferenceCreated.jingle', function (event, focus)
 {
-<<<<<<< HEAD
     startRtpStatsCollector();
-=======
+
     // Bind data channel listener in case we're the focus
     if (config.openSctp)
     {
         bindDataChannelListener(focus.peerconnection);
     }
->>>>>>> 8d6e8d36
 });
 
 $(document).bind('callactive.jingle', function (event, videoelem, sid) {
