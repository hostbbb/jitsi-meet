--- conflicted
+++ resolved
@@ -1,9 +1,4 @@
-<<<<<<< HEAD
 /* global APP, $, interfaceConfig */
-
-=======
-/* global interfaceConfig, APP */
->>>>>>> 2f988724
 import React, { Component } from 'react';
 import { connect as reactReduxConnect } from 'react-redux';
 
